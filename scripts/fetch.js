--- conflicted
+++ resolved
@@ -440,26 +440,10 @@
 
           const deadline = Date.now() + 60000;
           while (Date.now() < deadline) {
-<<<<<<< HEAD
-            const tokenValue = await page.evaluate((selector) => {
-              const input = document.querySelector(selector);
-              if (input && typeof input.value === 'string' && input.value.trim()) {
-                return input.value.trim();
-              }
-              if (typeof window.turnstile !== 'undefined' && typeof window.turnstile.getResponse === 'function') {
-                const resp = window.turnstile.getResponse();
-                if (typeof resp === 'string' && resp.trim()) {
-                  return resp.trim();
-                }
-              }
-              return '';
-            }, TURNSTILE_RESPONSE_SELECTOR);
-=======
             const tokenValue = await turnstileLocator.evaluate((el) => {
               if (!el || typeof el.value !== 'string') return '';
               return el.value.trim();
             });
->>>>>>> ced6e2fd
             if (tokenValue) {
               return { token: tokenValue, sawSelector: true };
             }
